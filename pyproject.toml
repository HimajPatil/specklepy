--- conflicted
+++ resolved
@@ -1,10 +1,6 @@
 [tool.poetry]
 name = "specklepy"
-<<<<<<< HEAD
-version = "2.8.1"
-=======
 version = "2.9.1"
->>>>>>> ef5d41da
 description = "The Python SDK for Speckle 2.0"
 readme = "README.md"
 authors = ["Speckle Systems <devops@speckle.systems>"]
