from typing import List, Optional

from specklepy.objects.base import Base
from specklepy.objects.structural.analysis import Model
from specklepy.objects.structural.geometry import Element1D, Element2D, Element3D, Node

STRUCTURAL_RESULTS = "Objects.Structural.Results."


class Result(Base, speckle_type=STRUCTURAL_RESULTS + "Result"):
    resultCase: Optional[Base] = None
    permutation: Optional[str] = None
    description: Optional[str] = None


class ResultSet1D(Result, speckle_type=STRUCTURAL_RESULTS + "ResultSet1D"):
    results1D: List


class Result1D(Result, speckle_type=STRUCTURAL_RESULTS + "Result1D"):
<<<<<<< HEAD
    element: Element1D = None
    position: Optional[float] = None
    dispX: Optional[float] = None
    dispY: Optional[float] = None
    dispZ: Optional[float] = None
    rotXX: Optional[float] = None
    rotYY: Optional[float] = None
    rotZZ: Optional[float] = None
    forceX: Optional[float] = None
    forceY: Optional[float] = None
    forceZ: Optional[float] = None
    momentXX: Optional[float] = None
    momentYY: Optional[float] = None
    momentZZ: Optional[float] = None
    axialStress: Optional[float] = None
    shearStressY: Optional[float] = None
    shearStressZ: Optional[float] = None
    bendingStressYPos: Optional[float] = None
    bendingStressYNeg: Optional[float] = None
    bendingStressZPos: Optional[float] = None
    bendingStressZNeg: Optional[float] = None
    combinedStressMax: Optional[float] = None
    combinedStressMin: Optional[float] = None
=======
    element: Optional[Element1D] = None
    position: float = 0.0
    dispX: float = 0.0
    dispY: float = 0.0
    dispZ: float = 0.0
    rotXX: float = 0.0
    rotYY: float = 0.0
    rotZZ: float = 0.0
    forceX: float = 0.0
    forceY: float = 0.0
    forceZ: float = 0.0
    momentXX: float = 0.0
    momentYY: float = 0.0
    momentZZ: float = 0.0
    axialStress: float = 0.0
    shearStressY: float = 0.0
    shearStressZ: float = 0.0
    bendingStressYPos: float = 0.0
    bendingStressYNeg: float = 0.0
    bendingStressZPos: float = 0.0
    bendingStressZNeg: float = 0.0
    combinedStressMax: float = 0.0
    combinedStressMin: float = 0.0
>>>>>>> 5ae022d2


class ResultSet2D(Result, speckle_type=STRUCTURAL_RESULTS + "ResultSet2D"):
    results2D: List


class Result2D(Result, speckle_type=STRUCTURAL_RESULTS + "Result2D"):
    element: Optional[Element2D] = None
    position: List
    dispX: Optional[float] = None
    dispY: Optional[float] = None
    dispZ: Optional[float] = None
    forceXX: Optional[float] = None
    forceYY: Optional[float] = None
    forceXY: Optional[float] = None
    momentXX: Optional[float] = None
    momentYY: Optional[float] = None
    momentXY: Optional[float] = None
    shearX: Optional[float] = None
    shearY: Optional[float] = None
    stressTopXX: Optional[float] = None
    stressTopYY: Optional[float] = None
    stressTopZZ: Optional[float] = None
    stressTopXY: Optional[float] = None
    stressTopYZ: Optional[float] = None
    stressTopZX: Optional[float] = None
    stressMidXX: Optional[float] = None
    stressMidYY: Optional[float] = None
    stressMidZZ: Optional[float] = None
    stressMidXY: Optional[float] = None
    stressMidYZ: Optional[float] = None
    stressMidZX: Optional[float] = None
    stressBotXX: Optional[float] = None
    stressBotYY: Optional[float] = None
    stressBotZZ: Optional[float] = None
    stressBotXY: Optional[float] = None
    stressBotYZ: Optional[float] = None
    stressBotZX: Optional[float] = None


class ResultSet3D(Result, speckle_type=STRUCTURAL_RESULTS + "ResultSet3D"):
    results3D: List


class Result3D(Result, speckle_type=STRUCTURAL_RESULTS + "Result3D"):
    element: Optional[Element3D] = None
    position: List
    dispX: Optional[float] = None
    dispY: Optional[float] = None
    dispZ: Optional[float] = None
    stressXX: Optional[float] = None
    stressYY: Optional[float] = None
    stressZZ: Optional[float] = None
    stressXY: Optional[float] = None
    stressYZ: Optional[float] = None
    stressZX: Optional[float] = None


class ResultGlobal(Result, speckle_type=STRUCTURAL_RESULTS + "ResultGlobal"):
<<<<<<< HEAD
    model: Model = None
    loadX: Optional[float] = None
    loadY: Optional[float] = None
    loadZ: Optional[float] = None
    loadXX: Optional[float] = None
    loadYY: Optional[float] = None
    loadZZ: Optional[float] = None
    reactionX: Optional[float] = None
    reactionY: Optional[float] = None
    reactionZ: Optional[float] = None
    reactionXX: Optional[float] = None
    reactionYY: Optional[float] = None
    reactionZZ: Optional[float] = None
    mode: Optional[float] = None
    frequency: Optional[float] = None
    loadFactor: Optional[float] = None
    modalStiffness: Optional[float] = None
    modalGeoStiffness: Optional[float] = None
    effMassX: Optional[float] = None
    effMassY: Optional[float] = None
    effMassZ: Optional[float] = None
    effMassXX: Optional[float] = None
    effMassYY: Optional[float] = None
    effMassZZ: Optional[float] = None
=======
    model: Optional[Model] = None
    loadX: float = 0.0
    loadY: float = 0.0
    loadZ: float = 0.0
    loadXX: float = 0.0
    loadYY: float = 0.0
    loadZZ: float = 0.0
    reactionX: float = 0.0
    reactionY: float = 0.0
    reactionZ: float = 0.0
    reactionXX: float = 0.0
    reactionYY: float = 0.0
    reactionZZ: float = 0.0
    mode: float = 0.0
    frequency: float = 0.0
    loadFactor: float = 0.0
    modalStiffness: float = 0.0
    modalGeoStiffness: float = 0.0
    effMassX: float = 0.0
    effMassY: float = 0.0
    effMassZ: float = 0.0
    effMassXX: float = 0.0
    effMassYY: float = 0.0
    effMassZZ: float = 0.0
>>>>>>> 5ae022d2


class ResultSetNode(Result, speckle_type=STRUCTURAL_RESULTS + "ResultSetNode"):
    resultsNode: List


class ResultNode(Result, speckle_type=STRUCTURAL_RESULTS + " ResultNode"):
<<<<<<< HEAD
    node: Node = None
    dispX: Optional[float] = None
    dispY: Optional[float] = None
    dispZ: Optional[float] = None
    rotXX: Optional[float] = None
    rotYY: Optional[float] = None
    rotZZ: Optional[float] = None
    reactionX: Optional[float] = None
    reactionY: Optional[float] = None
    reactionZ: Optional[float] = None
    reactionXX: Optional[float] = None
    reactionYY: Optional[float] = None
    reactionZZ: Optional[float] = None
    constraintX: Optional[float] = None
    constraintY: Optional[float] = None
    constraintZ: Optional[float] = None
    constraintXX: Optional[float] = None
    constraintYY: Optional[float] = None
    constraintZZ: Optional[float] = None
    velX: Optional[float] = None
    velY: Optional[float] = None
    velZ: Optional[float] = None
    velXX: Optional[float] = None
    velYY: Optional[float] = None
    velZZ: Optional[float] = None
    accX: Optional[float] = None
    accY: Optional[float] = None
    accZ: Optional[float] = None
    accXX: Optional[float] = None
    accYY: Optional[float] = None
    accZZ: Optional[float] = None
=======
    node: Optional[Node] = None
    dispX: float = 0.0
    dispY: float = 0.0
    dispZ: float = 0.0
    rotXX: float = 0.0
    rotYY: float = 0.0
    rotZZ: float = 0.0
    reactionX: float = 0.0
    reactionY: float = 0.0
    reactionZ: float = 0.0
    reactionXX: float = 0.0
    reactionYY: float = 0.0
    reactionZZ: float = 0.0
    constraintX: float = 0.0
    constraintY: float = 0.0
    constraintZ: float = 0.0
    constraintXX: float = 0.0
    constraintYY: float = 0.0
    constraintZZ: float = 0.0
    velX: float = 0.0
    velY: float = 0.0
    velZ: float = 0.0
    velXX: float = 0.0
    velYY: float = 0.0
    velZZ: float = 0.0
    accX: float = 0.0
    accY: float = 0.0
    accZ: float = 0.0
    accXX: float = 0.0
    accYY: float = 0.0
    accZZ: float = 0.0
>>>>>>> 5ae022d2


class ResultSetAll(Base, speckle_type=None):
    resultSet1D: Optional[ResultSet1D] = None
    resultSet2D: Optional[ResultSet2D] = None
    resultSet3D: Optional[ResultSet3D] = None
    resultsGlobal: Optional[ResultGlobal] = None
    resultsNode: Optional[ResultSetNode] = None<|MERGE_RESOLUTION|>--- conflicted
+++ resolved
@@ -18,8 +18,7 @@
 
 
 class Result1D(Result, speckle_type=STRUCTURAL_RESULTS + "Result1D"):
-<<<<<<< HEAD
-    element: Element1D = None
+    element: Optional[Element1D] = None
     position: Optional[float] = None
     dispX: Optional[float] = None
     dispY: Optional[float] = None
@@ -42,31 +41,6 @@
     bendingStressZNeg: Optional[float] = None
     combinedStressMax: Optional[float] = None
     combinedStressMin: Optional[float] = None
-=======
-    element: Optional[Element1D] = None
-    position: float = 0.0
-    dispX: float = 0.0
-    dispY: float = 0.0
-    dispZ: float = 0.0
-    rotXX: float = 0.0
-    rotYY: float = 0.0
-    rotZZ: float = 0.0
-    forceX: float = 0.0
-    forceY: float = 0.0
-    forceZ: float = 0.0
-    momentXX: float = 0.0
-    momentYY: float = 0.0
-    momentZZ: float = 0.0
-    axialStress: float = 0.0
-    shearStressY: float = 0.0
-    shearStressZ: float = 0.0
-    bendingStressYPos: float = 0.0
-    bendingStressYNeg: float = 0.0
-    bendingStressZPos: float = 0.0
-    bendingStressZNeg: float = 0.0
-    combinedStressMax: float = 0.0
-    combinedStressMin: float = 0.0
->>>>>>> 5ae022d2
 
 
 class ResultSet2D(Result, speckle_type=STRUCTURAL_RESULTS + "ResultSet2D"):
@@ -126,8 +100,7 @@
 
 
 class ResultGlobal(Result, speckle_type=STRUCTURAL_RESULTS + "ResultGlobal"):
-<<<<<<< HEAD
-    model: Model = None
+    model: Optional[Model] = None
     loadX: Optional[float] = None
     loadY: Optional[float] = None
     loadZ: Optional[float] = None
@@ -151,32 +124,6 @@
     effMassXX: Optional[float] = None
     effMassYY: Optional[float] = None
     effMassZZ: Optional[float] = None
-=======
-    model: Optional[Model] = None
-    loadX: float = 0.0
-    loadY: float = 0.0
-    loadZ: float = 0.0
-    loadXX: float = 0.0
-    loadYY: float = 0.0
-    loadZZ: float = 0.0
-    reactionX: float = 0.0
-    reactionY: float = 0.0
-    reactionZ: float = 0.0
-    reactionXX: float = 0.0
-    reactionYY: float = 0.0
-    reactionZZ: float = 0.0
-    mode: float = 0.0
-    frequency: float = 0.0
-    loadFactor: float = 0.0
-    modalStiffness: float = 0.0
-    modalGeoStiffness: float = 0.0
-    effMassX: float = 0.0
-    effMassY: float = 0.0
-    effMassZ: float = 0.0
-    effMassXX: float = 0.0
-    effMassYY: float = 0.0
-    effMassZZ: float = 0.0
->>>>>>> 5ae022d2
 
 
 class ResultSetNode(Result, speckle_type=STRUCTURAL_RESULTS + "ResultSetNode"):
@@ -184,8 +131,7 @@
 
 
 class ResultNode(Result, speckle_type=STRUCTURAL_RESULTS + " ResultNode"):
-<<<<<<< HEAD
-    node: Node = None
+    node: Optional[Node] = None
     dispX: Optional[float] = None
     dispY: Optional[float] = None
     dispZ: Optional[float] = None
@@ -216,39 +162,6 @@
     accXX: Optional[float] = None
     accYY: Optional[float] = None
     accZZ: Optional[float] = None
-=======
-    node: Optional[Node] = None
-    dispX: float = 0.0
-    dispY: float = 0.0
-    dispZ: float = 0.0
-    rotXX: float = 0.0
-    rotYY: float = 0.0
-    rotZZ: float = 0.0
-    reactionX: float = 0.0
-    reactionY: float = 0.0
-    reactionZ: float = 0.0
-    reactionXX: float = 0.0
-    reactionYY: float = 0.0
-    reactionZZ: float = 0.0
-    constraintX: float = 0.0
-    constraintY: float = 0.0
-    constraintZ: float = 0.0
-    constraintXX: float = 0.0
-    constraintYY: float = 0.0
-    constraintZZ: float = 0.0
-    velX: float = 0.0
-    velY: float = 0.0
-    velZ: float = 0.0
-    velXX: float = 0.0
-    velYY: float = 0.0
-    velZZ: float = 0.0
-    accX: float = 0.0
-    accY: float = 0.0
-    accZ: float = 0.0
-    accXX: float = 0.0
-    accYY: float = 0.0
-    accZZ: float = 0.0
->>>>>>> 5ae022d2
 
 
 class ResultSetAll(Base, speckle_type=None):
