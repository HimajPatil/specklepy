from datetime import datetime
from typing import List, Optional

from pydantic import BaseModel, Field

<<<<<<< HEAD

class Collaborator(BaseModel):
    id: Optional[str] = None
    name: Optional[str] = None
    role: Optional[str] = None
    avatar: Optional[str] = None


class Commit(BaseModel):
    id: Optional[str] = None
    message: Optional[str] = None
    authorName: Optional[str] = None
    authorId: Optional[str] = None
    authorAvatar: Optional[str] = None
    branchName: Optional[str] = None
    createdAt: Optional[datetime] = None
    sourceApplication: Optional[str] = None
    referencedObject: Optional[str] = None
    totalChildrenCount: Optional[int] = None
    parents: Optional[List[str]] = None

    def __repr__(self) -> str:
        return (
            f"Commit( id: {self.id}, message: {self.message}, referencedObject:"
            f" {self.referencedObject}, authorName: {self.authorName}, branchName:"
            f" {self.branchName}, createdAt: {self.createdAt} )"
        )

    def __str__(self) -> str:
        return self.__repr__()


class Commits(BaseModel):
    totalCount: Optional[int] = None
    cursor: Optional[datetime] = None
    items: List[Commit] = []


class Object(BaseModel):
    id: Optional[str] = None
    speckleType: Optional[str] = None
    applicationId: Optional[str] = None
    totalChildrenCount: Optional[int] = None
    createdAt: Optional[datetime] = None


class Branch(BaseModel):
    id: Optional[str] = None
    name: Optional[str] = None
    description: Optional[str] = None
    commits: Optional[Commits] = None


class Branches(BaseModel):
    totalCount: Optional[int] = None
    cursor: Optional[datetime] = None
    items: List[Branch] = []


class Stream(BaseModel):
    id: Optional[str] = None
    name: Optional[str] = None
    role: Optional[str] = None
    isPublic: Optional[bool] = None
    description: Optional[str] = None
    createdAt: Optional[datetime] = None
    updatedAt: Optional[datetime] = None
    collaborators: List[Collaborator] = Field(default_factory=list)
    branches: Optional[Branches] = None
    commit: Optional[Commit] = None
    object: Optional[Object] = None
    commentCount: Optional[int] = None
    favoritedDate: Optional[datetime] = None
    favoritesCount: Optional[int] = None

    def __repr__(self):
        return (
            f"Stream( id: {self.id}, name: {self.name}, description:"
            f" {self.description}, isPublic: {self.isPublic})"
        )

    def __str__(self) -> str:
        return self.__repr__()


class Streams(BaseModel):
    totalCount: Optional[int] = None
    cursor: Optional[datetime] = None
    items: List[Stream] = []


class User(BaseModel):
    id: Optional[str] = None
    email: Optional[str] = None
    name: Optional[str] = None
    bio: Optional[str] = None
    company: Optional[str] = None
    avatar: Optional[str] = None
    verified: Optional[bool] = None
    role: Optional[str] = None
    streams: Optional[Streams] = None

    def __repr__(self):
        return (
            f"User( id: {self.id}, name: {self.name}, email: {self.email}, company:"
            f" {self.company} )"
        )

    def __str__(self) -> str:
        return self.__repr__()


class LimitedUser(BaseModel):
    """Limited user type, for showing public info about a user to another user."""

    id: str
    name: Optional[str] = None
    bio: Optional[str] = None
    company: Optional[str] = None
    avatar: Optional[str] = None
    verified: Optional[bool] = None
    role: Optional[str] = None


class PendingStreamCollaborator(BaseModel):
    id: Optional[str] = None
    inviteId: Optional[str] = None
    streamId: Optional[str] = None
    streamName: Optional[str] = None
    title: Optional[str] = None
    role: Optional[str] = None
    invitedBy: Optional[User] = None
    user: Optional[User] = None
    token: Optional[str] = None

    def __repr__(self):
        return (
            f"PendingStreamCollaborator( inviteId: {self.inviteId}, streamId:"
            f" {self.streamId}, role: {self.role}, title: {self.title}, invitedBy:"
            f" {self.user.name if self.user else None})"
        )

    def __str__(self) -> str:
        return self.__repr__()


class Activity(BaseModel):
    actionType: Optional[str] = None
    info: Optional[dict] = None
    userId: Optional[str] = None
    streamId: Optional[str] = None
    resourceId: Optional[str] = None
    resourceType: Optional[str] = None
    message: Optional[str] = None
    time: Optional[datetime] = None

    def __repr__(self) -> str:
        return (
            f"Activity( streamId: {self.streamId}, actionType: {self.actionType},"
            f" message: {self.message}, userId: {self.userId} )"
        )

    def __str__(self) -> str:
        return self.__repr__()


class ActivityCollection(BaseModel):
    totalCount: Optional[int] = None
    items: Optional[List[Activity]] = None
    cursor: Optional[datetime] = None

    def __repr__(self) -> str:
        return (
            f"ActivityCollection( totalCount: {self.totalCount}, items:"
            f" {len(self.items) if self.items else 0}, cursor:"
            f" {self.cursor.isoformat() if self.cursor else None} )"
        )

    def __str__(self) -> str:
        return self.__repr__()


class ServerInfo(BaseModel):
    name: Optional[str] = None
    company: Optional[str] = None
    url: Optional[str] = None
    description: Optional[str] = None
    adminContact: Optional[str] = None
    canonicalUrl: Optional[str] = None
    roles: Optional[List[dict]] = None
    scopes: Optional[List[dict]] = None
    authStrategies: Optional[List[dict]] = None
    version: Optional[str] = None
=======
# following imports seem to be unnecessary, but they need to stay 
# to not break the scripts using these functions as non-core
from specklepy.core.api.models import (Collaborator, Commit,
                                       Commits, Object, Branch, Branches,
                                       Stream, Streams, User, LimitedUser,
                                       PendingStreamCollaborator, Activity,
                                       ActivityCollection, ServerInfo)
>>>>>>> 8a912608
<|MERGE_RESOLUTION|>--- conflicted
+++ resolved
@@ -3,206 +3,10 @@
 
 from pydantic import BaseModel, Field
 
-<<<<<<< HEAD
-
-class Collaborator(BaseModel):
-    id: Optional[str] = None
-    name: Optional[str] = None
-    role: Optional[str] = None
-    avatar: Optional[str] = None
-
-
-class Commit(BaseModel):
-    id: Optional[str] = None
-    message: Optional[str] = None
-    authorName: Optional[str] = None
-    authorId: Optional[str] = None
-    authorAvatar: Optional[str] = None
-    branchName: Optional[str] = None
-    createdAt: Optional[datetime] = None
-    sourceApplication: Optional[str] = None
-    referencedObject: Optional[str] = None
-    totalChildrenCount: Optional[int] = None
-    parents: Optional[List[str]] = None
-
-    def __repr__(self) -> str:
-        return (
-            f"Commit( id: {self.id}, message: {self.message}, referencedObject:"
-            f" {self.referencedObject}, authorName: {self.authorName}, branchName:"
-            f" {self.branchName}, createdAt: {self.createdAt} )"
-        )
-
-    def __str__(self) -> str:
-        return self.__repr__()
-
-
-class Commits(BaseModel):
-    totalCount: Optional[int] = None
-    cursor: Optional[datetime] = None
-    items: List[Commit] = []
-
-
-class Object(BaseModel):
-    id: Optional[str] = None
-    speckleType: Optional[str] = None
-    applicationId: Optional[str] = None
-    totalChildrenCount: Optional[int] = None
-    createdAt: Optional[datetime] = None
-
-
-class Branch(BaseModel):
-    id: Optional[str] = None
-    name: Optional[str] = None
-    description: Optional[str] = None
-    commits: Optional[Commits] = None
-
-
-class Branches(BaseModel):
-    totalCount: Optional[int] = None
-    cursor: Optional[datetime] = None
-    items: List[Branch] = []
-
-
-class Stream(BaseModel):
-    id: Optional[str] = None
-    name: Optional[str] = None
-    role: Optional[str] = None
-    isPublic: Optional[bool] = None
-    description: Optional[str] = None
-    createdAt: Optional[datetime] = None
-    updatedAt: Optional[datetime] = None
-    collaborators: List[Collaborator] = Field(default_factory=list)
-    branches: Optional[Branches] = None
-    commit: Optional[Commit] = None
-    object: Optional[Object] = None
-    commentCount: Optional[int] = None
-    favoritedDate: Optional[datetime] = None
-    favoritesCount: Optional[int] = None
-
-    def __repr__(self):
-        return (
-            f"Stream( id: {self.id}, name: {self.name}, description:"
-            f" {self.description}, isPublic: {self.isPublic})"
-        )
-
-    def __str__(self) -> str:
-        return self.__repr__()
-
-
-class Streams(BaseModel):
-    totalCount: Optional[int] = None
-    cursor: Optional[datetime] = None
-    items: List[Stream] = []
-
-
-class User(BaseModel):
-    id: Optional[str] = None
-    email: Optional[str] = None
-    name: Optional[str] = None
-    bio: Optional[str] = None
-    company: Optional[str] = None
-    avatar: Optional[str] = None
-    verified: Optional[bool] = None
-    role: Optional[str] = None
-    streams: Optional[Streams] = None
-
-    def __repr__(self):
-        return (
-            f"User( id: {self.id}, name: {self.name}, email: {self.email}, company:"
-            f" {self.company} )"
-        )
-
-    def __str__(self) -> str:
-        return self.__repr__()
-
-
-class LimitedUser(BaseModel):
-    """Limited user type, for showing public info about a user to another user."""
-
-    id: str
-    name: Optional[str] = None
-    bio: Optional[str] = None
-    company: Optional[str] = None
-    avatar: Optional[str] = None
-    verified: Optional[bool] = None
-    role: Optional[str] = None
-
-
-class PendingStreamCollaborator(BaseModel):
-    id: Optional[str] = None
-    inviteId: Optional[str] = None
-    streamId: Optional[str] = None
-    streamName: Optional[str] = None
-    title: Optional[str] = None
-    role: Optional[str] = None
-    invitedBy: Optional[User] = None
-    user: Optional[User] = None
-    token: Optional[str] = None
-
-    def __repr__(self):
-        return (
-            f"PendingStreamCollaborator( inviteId: {self.inviteId}, streamId:"
-            f" {self.streamId}, role: {self.role}, title: {self.title}, invitedBy:"
-            f" {self.user.name if self.user else None})"
-        )
-
-    def __str__(self) -> str:
-        return self.__repr__()
-
-
-class Activity(BaseModel):
-    actionType: Optional[str] = None
-    info: Optional[dict] = None
-    userId: Optional[str] = None
-    streamId: Optional[str] = None
-    resourceId: Optional[str] = None
-    resourceType: Optional[str] = None
-    message: Optional[str] = None
-    time: Optional[datetime] = None
-
-    def __repr__(self) -> str:
-        return (
-            f"Activity( streamId: {self.streamId}, actionType: {self.actionType},"
-            f" message: {self.message}, userId: {self.userId} )"
-        )
-
-    def __str__(self) -> str:
-        return self.__repr__()
-
-
-class ActivityCollection(BaseModel):
-    totalCount: Optional[int] = None
-    items: Optional[List[Activity]] = None
-    cursor: Optional[datetime] = None
-
-    def __repr__(self) -> str:
-        return (
-            f"ActivityCollection( totalCount: {self.totalCount}, items:"
-            f" {len(self.items) if self.items else 0}, cursor:"
-            f" {self.cursor.isoformat() if self.cursor else None} )"
-        )
-
-    def __str__(self) -> str:
-        return self.__repr__()
-
-
-class ServerInfo(BaseModel):
-    name: Optional[str] = None
-    company: Optional[str] = None
-    url: Optional[str] = None
-    description: Optional[str] = None
-    adminContact: Optional[str] = None
-    canonicalUrl: Optional[str] = None
-    roles: Optional[List[dict]] = None
-    scopes: Optional[List[dict]] = None
-    authStrategies: Optional[List[dict]] = None
-    version: Optional[str] = None
-=======
 # following imports seem to be unnecessary, but they need to stay 
 # to not break the scripts using these functions as non-core
 from specklepy.core.api.models import (Collaborator, Commit,
                                        Commits, Object, Branch, Branches,
                                        Stream, Streams, User, LimitedUser,
                                        PendingStreamCollaborator, Activity,
-                                       ActivityCollection, ServerInfo)
->>>>>>> 8a912608
+                                       ActivityCollection, ServerInfo)